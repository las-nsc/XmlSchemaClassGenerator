﻿using System;
using System.CodeDom;
using System.Collections.Generic;
using System.Linq;
using System.Xml;
using System.Xml.Linq;
using System.Xml.Schema;

namespace XmlSchemaClassGenerator
{
    internal class ModelBuilder
    {
        private readonly GeneratorConfiguration _configuration;
        private readonly XmlSchemaSet _set;
        private readonly Dictionary<XmlQualifiedName, XmlSchemaAttributeGroup> AttributeGroups;
        private readonly Dictionary<XmlQualifiedName, XmlSchemaGroup> Groups;
        private readonly Dictionary<NamespaceKey, NamespaceModel> Namespaces = new Dictionary<NamespaceKey, NamespaceModel>();
        private readonly Dictionary<string, TypeModel> Types = new Dictionary<string, TypeModel>();
        private readonly Dictionary<XmlQualifiedName, HashSet<Substitute>> SubstitutionGroups = new Dictionary<XmlQualifiedName, HashSet<Substitute>>();

        private static readonly XmlQualifiedName AnyType = new XmlQualifiedName("anyType", XmlSchema.Namespace);

        private string BuildKey(XmlSchemaAnnotated annotated, XmlQualifiedName name) 
            => $"{annotated.GetType()}:{annotated.SourceUri}:{annotated.LineNumber}:{annotated.LinePosition}:{name}";

        public ModelBuilder(GeneratorConfiguration configuration, XmlSchemaSet set)
        {
            _configuration = configuration;
            _set = set;

            DocumentationModel.DisableComments = _configuration.DisableComments;
            var objectModel = new SimpleModel(_configuration)
            {
                Name = "AnyType",
                Namespace = CreateNamespaceModel(new Uri(XmlSchema.Namespace), AnyType),
                XmlSchemaName = AnyType,
                XmlSchemaType = null,
                ValueType = typeof(object),
                UseDataTypeAttribute = false
            };

            var key = BuildKey(new XmlSchemaComplexType(), AnyType);
            Types[key] = objectModel;

            AttributeGroups = set.Schemas().Cast<XmlSchema>().SelectMany(s => s.AttributeGroups.Values.Cast<XmlSchemaAttributeGroup>())
                .DistinctBy(g => g.QualifiedName.ToString())
                .ToDictionary(g => g.QualifiedName);
            Groups = set.Schemas().Cast<XmlSchema>().SelectMany(s => s.Groups.Values.Cast<XmlSchemaGroup>())
                .DistinctBy(g => g.QualifiedName.ToString())
                .ToDictionary(g => g.QualifiedName);

            var dependencyOrder = new List<XmlSchema>();
            var seenSchemas = new HashSet<XmlSchema>();
            foreach (var schema in set.Schemas().Cast<XmlSchema>())
            {
                ResolveDependencies(schema, dependencyOrder, seenSchemas);
            }

            foreach (var schema in dependencyOrder)
            {
                var types = set.GlobalTypes.Values.Cast<XmlSchemaType>().Where(s => s.GetSchema() == schema);
                CreateTypes(types);
                var elements = set.GlobalElements.Values.Cast<XmlSchemaElement>().Where(s => s.GetSchema() == schema);
                CreateElements(elements);
            }

            CreateSubstitutes();

            if (configuration.GenerateInterfaces)
            {
                RenameInterfacePropertiesIfRenamedInDerivedClasses();
                RemoveDuplicateInterfaceProperties();
            }

            AddXmlRootAttributeToAmbiguousTypes();
        }

        private void CreateSubstitutes()
        {
            var properties = Types.Values.OfType<ClassModel>().SelectMany(c => c.Properties).Where(p => p.XmlSchemaName != null).ToList();

            foreach (var prop in properties)
            {
                var substitutes = GetSubstitutedElements(prop.XmlSchemaName).ToList();

                if (_configuration.SeparateSubstitutes)
                {
                    var elems = GetElements(prop.XmlParticle, prop.XmlParent);

                    foreach (var substitute in substitutes)
                    {
                        var cls = (ClassModel)prop.OwningType;
                        var schema = substitute.Element.GetSchema();
                        var source = CodeUtilities.CreateUri(schema.SourceUri);
                        var props = CreatePropertiesForElements(source, cls, prop.XmlParticle, elems, substitute);

                        cls.Properties.AddRange(props);
                    }
                }
                else
                {
                    prop.Substitutes = substitutes;
                }
            }
        }

        private void AddXmlRootAttributeToAmbiguousTypes()
        {
            var ambiguousTypes = Types.Values.Where(t=>t.RootElementName == null && !(t is InterfaceModel)).GroupBy(t => t.Name);
            foreach (var ambiguousTypeGroup in ambiguousTypes)
            {
                var types = ambiguousTypeGroup.ToList();
                if (types.Count == 1)
                {
                    continue;
                }
                foreach (var typeModel in types)
                {
                    typeModel.RootElementName = typeModel.GetQualifiedName();
                }
            }
        }

        private void RemoveDuplicateInterfaceProperties()
        {
            foreach (var interfaceModel in Types.Values.OfType<InterfaceModel>())
            {
                var parentProperties = interfaceModel.Properties.ToList();
                foreach (var baseInterfaceType in interfaceModel.AllDerivedReferenceTypes().OfType<InterfaceModel>())
                {
                    foreach (var parentProperty in parentProperties)
                    {
                        var baseProperties = baseInterfaceType.Properties.ToList();
                        foreach (var baseProperty in baseProperties.Where(baseProperty => parentProperty.Name == baseProperty.Name && parentProperty.Type.Name == baseProperty.Type.Name))
                        {
                            baseInterfaceType.Properties.Remove(baseProperty);
                        }
                    }
                }
            }
        }

        private void RenameInterfacePropertiesIfRenamedInDerivedClasses()
        {
            foreach (var interfaceModel in Types.Values.OfType<InterfaceModel>())
            {
                foreach (var interfaceProperty in interfaceModel.Properties)
                {
                    foreach (var implementationClass in interfaceModel.AllDerivedReferenceTypes())
                    {
                        foreach (var implementationClassProperty in implementationClass.Properties)
                        {
                            if (implementationClassProperty.Name != implementationClassProperty.OriginalPropertyName
                                && implementationClassProperty.OriginalPropertyName == interfaceProperty.Name
                            )
                            {
                                RenameInterfacePropertyInBaseClasses(interfaceModel, implementationClass, interfaceProperty, implementationClassProperty.Name);
                                interfaceProperty.Name = implementationClassProperty.Name;
                            }
                        }
                    }
                }
            }
        }

        private static void RenameInterfacePropertyInBaseClasses(InterfaceModel interfaceModel, ReferenceTypeModel implementationClass,
            PropertyModel interfaceProperty, string newName)
        {
            foreach (var interfaceModelImplementationClass in interfaceModel.AllDerivedReferenceTypes().Where(c =>
                c != implementationClass))
            {
                foreach (var propertyModel in interfaceModelImplementationClass.Properties.Where(p =>
                    p.Name == interfaceProperty.Name))
                {
                    propertyModel.Name = newName;
                }
            }
        }

        private void ResolveDependencies(XmlSchema schema, List<XmlSchema> dependencyOrder, HashSet<XmlSchema> seenSchemas)
        {
            if (seenSchemas.Contains(schema))
                return;

            seenSchemas.Add(schema);

            var imports = schema.Includes.OfType<XmlSchemaExternal>();

            if (imports.Any())
            {
                foreach (var import in imports)
                {
                    if (import.Schema != null)
                        ResolveDependencies(import.Schema, dependencyOrder, seenSchemas);
                }
            }

            dependencyOrder.Add(schema);
        }


        private void CreateTypes(IEnumerable<XmlSchemaType> types)
        {
            foreach (var globalType in types)
            {
                var schema = globalType.GetSchema();
                var source = CodeUtilities.CreateUri(schema?.SourceUri);
                CreateTypeModel(source, globalType, globalType.QualifiedName);
            }
        }

        private void CreateElements(IEnumerable<XmlSchemaElement> elements)
        {
            foreach (var rootElement in elements)
            {
                var rootSchema = rootElement.GetSchema();
                var source = CodeUtilities.CreateUri(rootSchema.SourceUri);
                var qualifiedName = rootElement.ElementSchemaType.QualifiedName;
                if (qualifiedName.IsEmpty) { qualifiedName = rootElement.QualifiedName; }
                var type = CreateTypeModel(source, rootElement.ElementSchemaType, qualifiedName);
                ClassModel derivedClassModel = null;

                if (type.RootElementName != null)
                {
                    if (type is ClassModel classModel)
                    {
                        // There is already another global element with this type.
                        // Need to create an empty derived class.

                        derivedClassModel = new ClassModel(_configuration)
                        {
                            Name = _configuration.NamingProvider.RootClassNameFromQualifiedName(rootElement.QualifiedName),
                            Namespace = CreateNamespaceModel(source, rootElement.QualifiedName)
                        };

                        derivedClassModel.Documentation.AddRange(GetDocumentation(rootElement));

                        if (derivedClassModel.Namespace != null)
                        {
                            derivedClassModel.Name = derivedClassModel.Namespace.GetUniqueTypeName(derivedClassModel.Name);
                            derivedClassModel.Namespace.Types[derivedClassModel.Name] = derivedClassModel;
                        }

                        var key = BuildKey(rootElement, rootElement.QualifiedName);
                        Types[key] = derivedClassModel;

                        derivedClassModel.BaseClass = classModel;
                        ((ClassModel)derivedClassModel.BaseClass).DerivedTypes.Add(derivedClassModel);

                        derivedClassModel.RootElementName = rootElement.QualifiedName;
                    }
                    else
                    {
                        var key = BuildKey(rootElement, rootElement.QualifiedName);
                        Types[key] = type;
                    }
                }
                else
                {
                    if (type is ClassModel classModel)
                    {
                        classModel.Documentation.AddRange(GetDocumentation(rootElement));
                    }

                    type.RootElementName = rootElement.QualifiedName;
                }

                if (!rootElement.SubstitutionGroup.IsEmpty)
                {
                    if (!SubstitutionGroups.TryGetValue(rootElement.SubstitutionGroup, out var substitutes))
                    {
                        substitutes = new HashSet<Substitute>();
                        SubstitutionGroups.Add(rootElement.SubstitutionGroup, substitutes);
                    }

                    substitutes.Add(new Substitute { Element = rootElement, Type = derivedClassModel ?? type });
                }
            }
        }

        private IEnumerable<Substitute> GetSubstitutedElements(XmlQualifiedName name)
        {
            if (SubstitutionGroups.TryGetValue(name, out var substitutes))
            {
                foreach (var substitute in substitutes)
                {
                    yield return substitute;
                    foreach (var recursiveSubstitute in GetSubstitutedElements(substitute.Element.QualifiedName))
                        yield return recursiveSubstitute;
                }
            }
        }

        private TypeModel CreateTypeModel(Uri source, XmlSchemaAnnotated type, XmlQualifiedName qualifiedName)
        {
            var key = BuildKey(type, qualifiedName);
            if (!qualifiedName.IsEmpty && Types.TryGetValue(key, out TypeModel typeModel))
            {
                return typeModel;
            }

            var namespaceModel = CreateNamespaceModel(source, qualifiedName);
            var docs = GetDocumentation(type);

            if (type is XmlSchemaGroup group)
            {
                return CreateTypeModel(source, group, namespaceModel, qualifiedName, docs);
            }
            else if (type is XmlSchemaAttributeGroup attributeGroup)
            {
                return CreateTypeModel(source, attributeGroup, namespaceModel, qualifiedName, docs);
            }
            else if (type is XmlSchemaComplexType complexType)
            {
                return CreateTypeModel(source, complexType, namespaceModel, qualifiedName, docs);
            }
            else if (type is XmlSchemaSimpleType simpleType)
            {
                return CreateTypeModel(simpleType, namespaceModel, qualifiedName, docs);
            }

            throw new NotSupportedException($"Cannot build declaration for {qualifiedName}");
        }

        private TypeModel CreateTypeModel(Uri source, XmlSchemaGroup group, NamespaceModel namespaceModel, XmlQualifiedName qualifiedName, List<DocumentationModel> docs)
        {
            var name = "I" + _configuration.NamingProvider.GroupTypeNameFromQualifiedName(qualifiedName);
            if (namespaceModel != null) { name = namespaceModel.GetUniqueTypeName(name); }

            var interfaceModel = new InterfaceModel(_configuration)
            {
                Name = name,
                Namespace = namespaceModel,
                XmlSchemaName = qualifiedName
            };

            interfaceModel.Documentation.AddRange(docs);

            if (namespaceModel != null) { namespaceModel.Types[name] = interfaceModel; }

            if (!qualifiedName.IsEmpty) 
            {
                var key = BuildKey(group, qualifiedName);
                Types[key] = interfaceModel;
            }

            var particle = group.Particle;
            var items = GetElements(particle);
            var properties = CreatePropertiesForElements(source, interfaceModel, particle, items.Where(i => !(i.XmlParticle is XmlSchemaGroupRef)));
            interfaceModel.Properties.AddRange(properties);
            var interfaces = items.Select(i => i.XmlParticle).OfType<XmlSchemaGroupRef>()
                .Select(i => (InterfaceModel)CreateTypeModel(CodeUtilities.CreateUri(i.SourceUri), Groups[i.RefName], i.RefName));
            interfaceModel.AddInterfaces(interfaces);

            return interfaceModel;
        }

        private TypeModel CreateTypeModel(Uri source, XmlSchemaAttributeGroup attributeGroup, NamespaceModel namespaceModel, XmlQualifiedName qualifiedName, List<DocumentationModel> docs)
        {
            var name = "I" + _configuration.NamingProvider.AttributeGroupTypeNameFromQualifiedName(qualifiedName);
            if (namespaceModel != null) { name = namespaceModel.GetUniqueTypeName(name); }

            var interfaceModel = new InterfaceModel(_configuration)
            {
                Name = name,
                Namespace = namespaceModel,
                XmlSchemaName = qualifiedName
            };

            interfaceModel.Documentation.AddRange(docs);

            if (namespaceModel != null) { namespaceModel.Types[name] = interfaceModel; }

            if (!qualifiedName.IsEmpty)
            {
                var key = BuildKey(attributeGroup, qualifiedName);
                Types[key] = interfaceModel;
            }

            var items = attributeGroup.Attributes;
            var properties = CreatePropertiesForAttributes(source, interfaceModel, items.OfType<XmlSchemaAttribute>());
            interfaceModel.Properties.AddRange(properties);
            var interfaces = items.OfType<XmlSchemaAttributeGroupRef>()
                .Select(a => (InterfaceModel)CreateTypeModel(CodeUtilities.CreateUri(a.SourceUri), AttributeGroups[a.RefName], a.RefName));
            interfaceModel.AddInterfaces(interfaces);

            return interfaceModel;
        }

        private TypeModel CreateTypeModel(Uri source, XmlSchemaComplexType complexType, NamespaceModel namespaceModel, XmlQualifiedName qualifiedName, List<DocumentationModel> docs)
        {
            var name = _configuration.NamingProvider.ComplexTypeNameFromQualifiedName(qualifiedName);
            if (namespaceModel != null)
            {
                name = namespaceModel.GetUniqueTypeName(name);
            }

            var classModel = new ClassModel(_configuration)
            {
                Name = name,
                Namespace = namespaceModel,
                XmlSchemaName = qualifiedName,
                XmlSchemaType = complexType,
                IsAbstract = complexType.IsAbstract,
                IsAnonymous = string.IsNullOrEmpty(complexType.QualifiedName.Name),
                IsMixed = complexType.IsMixed,
                IsSubstitution = complexType.Parent is XmlSchemaElement && !((XmlSchemaElement)complexType.Parent).SubstitutionGroup.IsEmpty
            };

            classModel.Documentation.AddRange(docs);

            if (namespaceModel != null)
            {
                namespaceModel.Types[classModel.Name] = classModel;
            }

            if (!qualifiedName.IsEmpty)
            {
                var key = BuildKey(complexType, qualifiedName);
                Types[key] = classModel;
            }

            if (complexType.BaseXmlSchemaType != null && complexType.BaseXmlSchemaType.QualifiedName != AnyType)
            {
                var baseModel = CreateTypeModel(source, complexType.BaseXmlSchemaType, complexType.BaseXmlSchemaType.QualifiedName);
                classModel.BaseClass = baseModel;
                if (baseModel is ClassModel baseClassModel) { baseClassModel.DerivedTypes.Add(classModel); }
            }

            XmlSchemaParticle particle = null;
            if (classModel.BaseClass != null)
            {
                if (complexType.ContentModel.Content is XmlSchemaComplexContentExtension complexContent)
                {
                    particle = complexContent.Particle;
                }

                // If it's a restriction, do not duplicate elements on the derived class, they're already in the base class.
                // See https://msdn.microsoft.com/en-us/library/f3z3wh0y.aspx
            }
            else particle = complexType.Particle ?? complexType.ContentTypeParticle;

            var items = GetElements(particle, complexType).ToList();

            if (_configuration.GenerateInterfaces)
            {
                var interfaces = items.Select(i => i.XmlParticle).OfType<XmlSchemaGroupRef>()
                    .Select(i => (InterfaceModel)CreateTypeModel(CodeUtilities.CreateUri(i.SourceUri), Groups[i.RefName], i.RefName)).ToList();

                classModel.AddInterfaces(interfaces);
            }

            var properties = CreatePropertiesForElements(source, classModel, particle, items);
            classModel.Properties.AddRange(properties);

            XmlSchemaObjectCollection attributes = null;
            if (classModel.BaseClass != null)
            {
                if (complexType.ContentModel.Content is XmlSchemaComplexContentExtension complexContent)
                {
                    attributes = complexContent.Attributes;
                }
                else if (complexType.ContentModel.Content is XmlSchemaSimpleContentExtension simpleContent)
                {
                    attributes = simpleContent.Attributes;
                }

                // If it's a restriction, do not duplicate attributes on the derived class, they're already in the base class.
                // See https://msdn.microsoft.com/en-us/library/f3z3wh0y.aspx
            }
            else 
            { 
                attributes = complexType.Attributes;

                if (attributes.Count == 0 && complexType.ContentModel != null)
                {
                    var content = complexType.ContentModel.Content;

                    if (content is XmlSchemaComplexContentExtension extension)
                        attributes = extension.Attributes;
                    else if (content is XmlSchemaComplexContentRestriction restriction)
                        attributes = restriction.Attributes;
                }
            }

            if (attributes != null)
            {
                var attributeProperties = CreatePropertiesForAttributes(source, classModel, attributes.Cast<XmlSchemaObject>());
                classModel.Properties.AddRange(attributeProperties);

                if (_configuration.GenerateInterfaces)
                {
                    var attributeInterfaces = attributes.OfType<XmlSchemaAttributeGroupRef>()
                        .Select(i => (InterfaceModel)CreateTypeModel(CodeUtilities.CreateUri(i.SourceUri), AttributeGroups[i.RefName], i.RefName));
                    classModel.AddInterfaces(attributeInterfaces);
                }
            }

            if (complexType.AnyAttribute != null)
            {
                var property = new PropertyModel(_configuration)
                {
                    OwningType = classModel,
                    Name = "AnyAttribute",
                    Type = new SimpleModel(_configuration) { ValueType = typeof(XmlAttribute), UseDataTypeAttribute = false },
                    IsAttribute = true,
                    IsCollection = true,
                    IsAny = true
                };

                var attributeDocs = GetDocumentation(complexType.AnyAttribute);
                property.Documentation.AddRange(attributeDocs);

                classModel.Properties.Add(property);
            }

            return classModel;
        }

        private TypeModel CreateTypeModel(XmlSchemaSimpleType simpleType, NamespaceModel namespaceModel, XmlQualifiedName qualifiedName, List<DocumentationModel> docs)
        {
            var restrictions = new List<RestrictionModel>();
            List<XmlSchemaFacet> facets = new List<XmlSchemaFacet>();

            if (simpleType.Content is XmlSchemaSimpleTypeRestriction typeRestriction)
                facets = typeRestriction.Facets.Cast<XmlSchemaFacet>().ToList();
            else if (simpleType.Content is XmlSchemaSimpleTypeUnion typeUnion
                && typeUnion.BaseMemberTypes.All(b => b.Content is XmlSchemaSimpleTypeRestriction r && r.Facets.Count > 0))
                facets = typeUnion.BaseMemberTypes.SelectMany(b => ((XmlSchemaSimpleTypeRestriction)b.Content).Facets.Cast<XmlSchemaFacet>()).ToList();

            if (facets.Any())
            {
                var enumFacets = facets.OfType<XmlSchemaEnumerationFacet>().ToList();
                // If there are other restrictions mixed into the enumeration values, we'll generate a string to play it safe.
                var isEnum = enumFacets.Count > 0 && enumFacets.Count == facets.Count;
                if (isEnum)
                {
                    // we got an enum
                    var name = _configuration.NamingProvider.EnumTypeNameFromQualifiedName(qualifiedName);
                    if (namespaceModel != null) { name = namespaceModel.GetUniqueTypeName(name); }

                    var enumModel = new EnumModel(_configuration)
                    {
                        Name = name,
                        Namespace = namespaceModel,
                        XmlSchemaName = qualifiedName,
                        XmlSchemaType = simpleType,
                        IsAnonymous = string.IsNullOrEmpty(simpleType.QualifiedName.Name),
                    };

                    enumModel.Documentation.AddRange(docs);

                    foreach (var facet in enumFacets.DistinctBy(f => f.Value))
                    {
                        var value = new EnumValueModel
                        {
                            Name = _configuration.NamingProvider.EnumMemberNameFromValue(enumModel.Name, facet.Value),
                            Value = facet.Value
                        };

                        var valueDocs = GetDocumentation(facet);
                        value.Documentation.AddRange(valueDocs);

                        var deprecated = facet.Annotation != null && facet.Annotation.Items.OfType<XmlSchemaAppInfo>()
                            .Any(a => a.Markup.Any(m => m.Name == "annox:annotate" && m.HasChildNodes && m.FirstChild.Name == "jl:Deprecated"));
                        value.IsDeprecated = deprecated;

                        enumModel.Values.Add(value);
                    }

                    enumModel.Values = EnsureEnumValuesUnique(enumModel.Values);
                    if (namespaceModel != null)
                    {
                        namespaceModel.Types[enumModel.Name] = enumModel;
                    }

                    if (!qualifiedName.IsEmpty)
                    {
                        var key = BuildKey(simpleType, qualifiedName);
                        Types[key] = enumModel;
                    }

                    return enumModel;
                }

                restrictions = GetRestrictions(facets, simpleType).Where(r => r != null).Sanitize().ToList();
            }

            var simpleModelName = _configuration.NamingProvider.SimpleTypeNameFromQualifiedName(qualifiedName);
            if (namespaceModel != null) { simpleModelName = namespaceModel.GetUniqueTypeName(simpleModelName); }

            var simpleModel = new SimpleModel(_configuration)
            {
                Name = simpleModelName,
                Namespace = namespaceModel,
                XmlSchemaName = qualifiedName,
                XmlSchemaType = simpleType,
                ValueType = simpleType.Datatype.GetEffectiveType(_configuration, restrictions),
            };

            simpleModel.Documentation.AddRange(docs);
            simpleModel.Restrictions.AddRange(restrictions);

            if (namespaceModel != null)
            {
                namespaceModel.Types[simpleModel.Name] = simpleModel;
            }

            if (!qualifiedName.IsEmpty)
            {
                var key = BuildKey(simpleType, qualifiedName);
                Types[key] = simpleModel;
            }

            return simpleModel;
        }

        private static List<EnumValueModel> EnsureEnumValuesUnique(List<EnumValueModel> enumModelValues)
        {
            var enumValueGroups = from enumValue in enumModelValues
                group enumValue by enumValue.Name;
 
            foreach (var g in enumValueGroups)
            {
                var i = 1;
                foreach (var t in g.Skip(1))
                {
                    t.Name = $"{t.Name}{i++}";
                }
            }

            return enumModelValues;
        }

        private IEnumerable<PropertyModel> CreatePropertiesForAttributes(Uri source, TypeModel typeModel, IEnumerable<XmlSchemaObject> items)
        {
            var properties = new List<PropertyModel>();

            foreach (var item in items)
            {
                if (item is XmlSchemaAttribute attribute)
                {
                    if (attribute.Use != XmlSchemaUse.Prohibited)
                    {
                        var attributeQualifiedName = attribute.AttributeSchemaType.QualifiedName;
                        var attributeName = _configuration.NamingProvider.AttributeNameFromQualifiedName(attribute.QualifiedName);

                        if (attribute.Parent is XmlSchemaAttributeGroup attributeGroup 
                            && attributeGroup.QualifiedName != typeModel.XmlSchemaName 
                            && Types.TryGetValue(BuildKey(attributeGroup, attributeGroup.QualifiedName), out var typeModelValue) 
                            && typeModelValue is InterfaceModel interfaceTypeModel)
                        {
                            var interfaceProperty = interfaceTypeModel.Properties.Single(p => p.XmlSchemaName == attribute.QualifiedName);
                            attributeQualifiedName = interfaceProperty.Type.XmlSchemaName;
                            attributeName = interfaceProperty.Name;
                        }
                        else
                        {
                            if (attributeQualifiedName.IsEmpty)
                            {
                                attributeQualifiedName = attribute.QualifiedName;

                                if (attributeQualifiedName.IsEmpty || string.IsNullOrEmpty(attributeQualifiedName.Namespace))
                                {
                                    // inner type, have to generate a type name
                                    var typeName = _configuration.NamingProvider.PropertyNameFromAttribute(typeModel.Name, attribute.QualifiedName.Name);
                                    attributeQualifiedName = new XmlQualifiedName(typeName, typeModel.XmlSchemaName.Namespace);
                                    // try to avoid name clashes
                                    if (NameExists(attributeQualifiedName))
                                    {
                                        attributeQualifiedName = new[] { "Item", "Property", "Element" }
                                            .Select(s => new XmlQualifiedName(attributeQualifiedName.Name + s, attributeQualifiedName.Namespace))
                                            .First(n => !NameExists(n));
                                    }
                                }
                            }

                            if (attributeName == typeModel.Name)
                            {
                                attributeName += "Property"; // member names cannot be the same as their enclosing type
                            }
                        }

                        attributeName = typeModel.GetUniquePropertyName(attributeName);

                        var property = new PropertyModel(_configuration)
                        {
                            OwningType = typeModel,
                            Name = attributeName,
                            XmlSchemaName = attribute.QualifiedName,
                            Type = CreateTypeModel(source, attribute.AttributeSchemaType, attributeQualifiedName),
                            IsAttribute = true,
                            IsNullable = attribute.Use != XmlSchemaUse.Required,
                            DefaultValue = attribute.DefaultValue ?? (attribute.Use != XmlSchemaUse.Optional ? attribute.FixedValue : null),
                            FixedValue = attribute.FixedValue,
                            XmlNamespace = !string.IsNullOrEmpty(attribute.QualifiedName.Namespace) && attribute.QualifiedName.Namespace != typeModel.XmlSchemaName.Namespace ? attribute.QualifiedName.Namespace : null,
                        };

                        if (attribute.Form == XmlSchemaForm.None)
                        {
                            if (attribute.RefName != null && !attribute.RefName.IsEmpty)
                                property.Form = XmlSchemaForm.Qualified;
                            else
                                property.Form = attribute.GetSchema().AttributeFormDefault;
                        }
                        else
                            property.Form = attribute.Form;

                        var attributeDocs = GetDocumentation(attribute);
                        property.Documentation.AddRange(attributeDocs);

                        properties.Add(property);
                    }
                }
                else if (item is XmlSchemaAttributeGroupRef attributeGroupRef)
                {
                    if (_configuration.GenerateInterfaces)
                    {
                        CreateTypeModel(CodeUtilities.CreateUri(attributeGroupRef.SourceUri), AttributeGroups[attributeGroupRef.RefName], attributeGroupRef.RefName);
                    }

                    var groupItems = AttributeGroups[attributeGroupRef.RefName].Attributes;
                    var groupProperties = CreatePropertiesForAttributes(source, typeModel, groupItems.Cast<XmlSchemaObject>());
                    properties.AddRange(groupProperties);
                }
            }

            return properties;
        }

<<<<<<< HEAD
        private IEnumerable<PropertyModel> CreatePropertiesForElements(Uri source, TypeModel typeModel, XmlSchemaParticle particle, IEnumerable<Particle> items, int order = 0)
=======
        private IEnumerable<PropertyModel> CreatePropertiesForElements(Uri source, TypeModel typeModel, XmlSchemaParticle particle, IEnumerable<Particle> items,
            Substitute substitute = null)
>>>>>>> d7c42d29
        {
            var properties = new List<PropertyModel>();

            foreach (var item in items)
            {
                PropertyModel property = null;

                // ElementSchemaType must be non-null. This is not the case when maxOccurs="0".
                if (item.XmlParticle is XmlSchemaElement element && element.ElementSchemaType != null)
                {
                    var elementQualifiedName = element.ElementSchemaType.QualifiedName;

                    if (elementQualifiedName.IsEmpty)
                    {
                        elementQualifiedName = element.RefName;

                        if (elementQualifiedName.IsEmpty)
                        {
                            // inner type, have to generate a type name
                            var typeModelName = particle is XmlSchemaGroupRef groupRef ? groupRef.RefName : typeModel.XmlSchemaName;
                            var typeName = _configuration.NamingProvider.PropertyNameFromElement(typeModelName.Name, element.QualifiedName.Name);
                            elementQualifiedName = new XmlQualifiedName(typeName, typeModel.XmlSchemaName.Namespace);
                            // try to avoid name clashes
                            if (NameExists(elementQualifiedName))
                            {
                                elementQualifiedName = new[] { "Item", "Property", "Element" }
                                    .Select(s => new XmlQualifiedName(elementQualifiedName.Name + s, elementQualifiedName.Namespace))
                                    .First(n => !NameExists(n));
                            }
                        }
                    }

                    var effectiveElement = substitute?.Element ?? element;
                    var propertyName = _configuration.NamingProvider.ElementNameFromQualifiedName(effectiveElement.QualifiedName);
                    var originalPropertyName = propertyName;
                    if (propertyName == typeModel.Name)
                    {
                        propertyName += "Property"; // member names cannot be the same as their enclosing type
                    }

                    propertyName = typeModel.GetUniquePropertyName(propertyName);

                    property = new PropertyModel(_configuration)
                    {
                        OwningType = typeModel,
                        XmlSchemaName = effectiveElement.QualifiedName,
                        Name = propertyName,
                        OriginalPropertyName = originalPropertyName,
                        Type = substitute?.Type ?? CreateTypeModel(source, element.ElementSchemaType, elementQualifiedName),
                        IsNillable = element.IsNillable,
                        IsNullable = item.MinOccurs < 1.0m || (item.XmlParent is XmlSchemaChoice),
                        IsCollection = item.MaxOccurs > 1.0m || particle.MaxOccurs > 1.0m, // http://msdn.microsoft.com/en-us/library/vstudio/d3hx2s7e(v=vs.100).aspx
                        DefaultValue = element.DefaultValue ?? ((item.MinOccurs >= 1.0m && !(item.XmlParent is XmlSchemaChoice)) ? element.FixedValue : null),
                        FixedValue = element.FixedValue,
                        Form = element.Form == XmlSchemaForm.None ? element.GetSchema().ElementFormDefault : element.Form,
                        XmlNamespace = !string.IsNullOrEmpty(effectiveElement.QualifiedName.Namespace) && effectiveElement.QualifiedName.Namespace != typeModel.XmlSchemaName.Namespace 
                            ? effectiveElement.QualifiedName.Namespace : null,
                        XmlParticle = item.XmlParticle,
                        XmlParent = item.XmlParent,
                    };

                    if (property.IsArray && !_configuration.GenerateComplexTypesForCollections)
                    {
                        property.Type.Namespace.Types.Remove(property.Type.Name);
                    }
                }
                else
                {
                    if (item.XmlParticle is XmlSchemaAny any)
                    {
                        property = new PropertyModel(_configuration)
                        {
                            OwningType = typeModel,
                            Name = "Any",
                            Type = new SimpleModel(_configuration) { ValueType = (_configuration.UseXElementForAny ? typeof(XElement) : typeof(XmlElement)), UseDataTypeAttribute = false },
                            IsNullable = item.MinOccurs < 1.0m || (item.XmlParent is XmlSchemaChoice),
                            IsCollection = item.MaxOccurs > 1.0m || particle.MaxOccurs > 1.0m, // http://msdn.microsoft.com/en-us/library/vstudio/d3hx2s7e(v=vs.100).aspx
                            IsAny = true,
                            XmlParticle = item.XmlParticle,
                            XmlParent = item.XmlParent,
                        };
                    }
                    else
                    {
                        if (item.XmlParticle is XmlSchemaGroupRef groupRef)
                        {
                            if (_configuration.GenerateInterfaces)
                            {
                                CreateTypeModel(CodeUtilities.CreateUri(groupRef.SourceUri), Groups[groupRef.RefName], groupRef.RefName);
                            }

                            var groupItems = GetElements(groupRef.Particle);
                            var groupProperties = CreatePropertiesForElements(source, typeModel, item.XmlParticle, groupItems, order).ToList();
                            if (_configuration.EmitOrder)
                            {
                                order += groupProperties.Count;
                            }
                            properties.AddRange(groupProperties);
                        }
                    }
                }

                // Discard duplicate property names. This is most likely due to:
                // - Choice or
                // - Element and attribute with the same name
                if (property != null && !properties.Any(p => p.Name == property.Name))
                {
                    var itemDocs = GetDocumentation(item.XmlParticle);
                    property.Documentation.AddRange(itemDocs);

                    if (_configuration.EmitOrder)
                    {
                        property.Order = order++;
                    }
                    property.IsDeprecated = itemDocs.Any(d => d.Text.StartsWith("DEPRECATED"));

                    properties.Add(property);
                }
            }

            return properties;
        }

        private NamespaceModel CreateNamespaceModel(Uri source, XmlQualifiedName qualifiedName)
        {
            NamespaceModel namespaceModel = null;
            if (!qualifiedName.IsEmpty && qualifiedName.Namespace != XmlSchema.Namespace)
            {
                var key = new NamespaceKey(source, qualifiedName.Namespace);
                if (!Namespaces.TryGetValue(key, out namespaceModel))
                {
                    var namespaceName = BuildNamespace(source, qualifiedName.Namespace);
                    namespaceModel = new NamespaceModel(key, _configuration) { Name = namespaceName };
                    Namespaces.Add(key, namespaceModel);
                }
            }
            return namespaceModel;
        }

        private bool NameExists(XmlQualifiedName name)
        {
            var elements = _set.GlobalElements.Names.Cast<XmlQualifiedName>();
            var types = _set.GlobalTypes.Names.Cast<XmlQualifiedName>();
            return elements.Concat(types).Any(n => n.Namespace == name.Namespace && name.Name.Equals(n.Name, StringComparison.OrdinalIgnoreCase));
        }

        private IEnumerable<RestrictionModel> GetRestrictions(IEnumerable<XmlSchemaFacet> facets, XmlSchemaSimpleType type)
        {
            var min = facets.OfType<XmlSchemaMinLengthFacet>().Select(f => int.Parse(f.Value)).DefaultIfEmpty().Max();
            var max = facets.OfType<XmlSchemaMaxLengthFacet>().Select(f => int.Parse(f.Value)).DefaultIfEmpty().Min();

            if (_configuration.DataAnnotationMode == DataAnnotationMode.All)
            {
                if (min > 0) { yield return new MinLengthRestrictionModel(_configuration) { Value = min }; }
                if (max > 0) { yield return new MaxLengthRestrictionModel(_configuration) { Value = max }; }
            }
            else if (min > 0 || max > 0)
            {
                yield return new MinMaxLengthRestrictionModel(_configuration) { Min = min, Max = max };
            }

            foreach (var facet in facets)
            {
                if (facet is XmlSchemaLengthFacet)
                {
                    var value = int.Parse(facet.Value);
                    if (_configuration.DataAnnotationMode == DataAnnotationMode.All)
                    {
                        yield return new MinLengthRestrictionModel(_configuration) { Value = value };
                        yield return new MaxLengthRestrictionModel(_configuration) { Value = value };
                    }
                    else
                    {
                        yield return new MinMaxLengthRestrictionModel(_configuration) { Min = value, Max = value };  
                    }
                }

                if (facet is XmlSchemaTotalDigitsFacet)
                {
                    yield return new TotalDigitsRestrictionModel(_configuration) { Value = int.Parse(facet.Value) };
                }
                if (facet is XmlSchemaFractionDigitsFacet)
                {
                    yield return new FractionDigitsRestrictionModel(_configuration) { Value = int.Parse(facet.Value) };
                }

                if (facet is XmlSchemaPatternFacet)
                {
                    yield return new PatternRestrictionModel(_configuration) { Value = facet.Value };
                }

                var valueType = type.Datatype.ValueType;

                if (facet is XmlSchemaMinInclusiveFacet)
                {
                    yield return new MinInclusiveRestrictionModel(_configuration) { Value = facet.Value, Type = valueType };
                }
                if (facet is XmlSchemaMinExclusiveFacet)
                {
                    yield return new MinExclusiveRestrictionModel(_configuration) { Value = facet.Value, Type = valueType };
                }
                if (facet is XmlSchemaMaxInclusiveFacet)
                {
                    yield return new MaxInclusiveRestrictionModel(_configuration) { Value = facet.Value, Type = valueType };
                }
                if (facet is XmlSchemaMaxExclusiveFacet)
                {
                    yield return new MaxExclusiveRestrictionModel(_configuration) { Value = facet.Value, Type = valueType };
                }
            }
        }

        public IEnumerable<Particle> GetElements(XmlSchemaGroupBase groupBase)
        {
            if (groupBase?.Items != null)
            {
                foreach (var item in groupBase.Items)
                {
                    foreach (var element in GetElements(item, groupBase))
                    {
                        element.MaxOccurs = Math.Max(element.MaxOccurs, groupBase.MaxOccurs);
                        element.MinOccurs = Math.Min(element.MinOccurs, groupBase.MinOccurs);
                        yield return element;
                    }
                }
            }
        }

        public IEnumerable<Particle> GetElements(XmlSchemaObject item, XmlSchemaObject parent)
        {
            if (item == null) { yield break; }

            if (item is XmlSchemaElement element) { yield return new Particle(element, parent); }

            if (item is XmlSchemaAny any) { yield return new Particle(any, parent); }

            if (item is XmlSchemaGroupRef groupRef) { yield return new Particle(groupRef, parent); }

            if (item is XmlSchemaGroupBase itemGroupBase)
            {
                foreach (var groupBaseElement in GetElements(itemGroupBase))
                    yield return groupBaseElement;
            }
        }

        public static List<DocumentationModel> GetDocumentation(XmlSchemaAnnotated annotated)
        {
            if (annotated.Annotation == null) { return new List<DocumentationModel>(); }

            return annotated.Annotation.Items.OfType<XmlSchemaDocumentation>()
                .Where(d => d.Markup != null && d.Markup.Any())
                .Select(d => new DocumentationModel { Language = d.Language, Text = new XText(d.Markup.First().InnerText).ToString() })
                .Where(d => !string.IsNullOrEmpty(d.Text))
                .ToList();
        }

        public IEnumerable<CodeNamespace> GenerateCode()
        {
            var hierarchy = NamespaceHierarchyItem.Build(Namespaces.Values.GroupBy(x => x.Name).SelectMany(x => x))
                .MarkAmbiguousNamespaceTypes();
            return hierarchy.Flatten()
                .Select(nhi => NamespaceModel.Generate(nhi.FullName, nhi.Models));
        }

        private string BuildNamespace(Uri source, string xmlNamespace)
        {
            var key = new NamespaceKey(source, xmlNamespace);
            var result = _configuration.NamespaceProvider.FindNamespace(key);
            if (!string.IsNullOrEmpty(result))
            {
                return result;
            }

            throw new ArgumentException(string.Format("Namespace {0} not provided through map or generator.", xmlNamespace));
        }
    }
}<|MERGE_RESOLUTION|>--- conflicted
+++ resolved
@@ -20,7 +20,7 @@
 
         private static readonly XmlQualifiedName AnyType = new XmlQualifiedName("anyType", XmlSchema.Namespace);
 
-        private string BuildKey(XmlSchemaAnnotated annotated, XmlQualifiedName name) 
+        private string BuildKey(XmlSchemaAnnotated annotated, XmlQualifiedName name)
             => $"{annotated.GetType()}:{annotated.SourceUri}:{annotated.LineNumber}:{annotated.LinePosition}:{name}";
 
         public ModelBuilder(GeneratorConfiguration configuration, XmlSchemaSet set)
@@ -338,7 +338,7 @@
 
             if (namespaceModel != null) { namespaceModel.Types[name] = interfaceModel; }
 
-            if (!qualifiedName.IsEmpty) 
+            if (!qualifiedName.IsEmpty)
             {
                 var key = BuildKey(group, qualifiedName);
                 Types[key] = interfaceModel;
@@ -468,8 +468,8 @@
                 // If it's a restriction, do not duplicate attributes on the derived class, they're already in the base class.
                 // See https://msdn.microsoft.com/en-us/library/f3z3wh0y.aspx
             }
-            else 
-            { 
+            else
+            {
                 attributes = complexType.Attributes;
 
                 if (attributes.Count == 0 && complexType.ContentModel != null)
@@ -619,7 +619,7 @@
         {
             var enumValueGroups = from enumValue in enumModelValues
                 group enumValue by enumValue.Name;
- 
+
             foreach (var g in enumValueGroups)
             {
                 var i = 1;
@@ -645,9 +645,9 @@
                         var attributeQualifiedName = attribute.AttributeSchemaType.QualifiedName;
                         var attributeName = _configuration.NamingProvider.AttributeNameFromQualifiedName(attribute.QualifiedName);
 
-                        if (attribute.Parent is XmlSchemaAttributeGroup attributeGroup 
-                            && attributeGroup.QualifiedName != typeModel.XmlSchemaName 
-                            && Types.TryGetValue(BuildKey(attributeGroup, attributeGroup.QualifiedName), out var typeModelValue) 
+                        if (attribute.Parent is XmlSchemaAttributeGroup attributeGroup
+                            && attributeGroup.QualifiedName != typeModel.XmlSchemaName
+                            && Types.TryGetValue(BuildKey(attributeGroup, attributeGroup.QualifiedName), out var typeModelValue)
                             && typeModelValue is InterfaceModel interfaceTypeModel)
                         {
                             var interfaceProperty = interfaceTypeModel.Properties.Single(p => p.XmlSchemaName == attribute.QualifiedName);
@@ -728,12 +728,8 @@
             return properties;
         }
 
-<<<<<<< HEAD
-        private IEnumerable<PropertyModel> CreatePropertiesForElements(Uri source, TypeModel typeModel, XmlSchemaParticle particle, IEnumerable<Particle> items, int order = 0)
-=======
         private IEnumerable<PropertyModel> CreatePropertiesForElements(Uri source, TypeModel typeModel, XmlSchemaParticle particle, IEnumerable<Particle> items,
-            Substitute substitute = null)
->>>>>>> d7c42d29
+            Substitute substitute = null, int order = 0)
         {
             var properties = new List<PropertyModel>();
 
@@ -789,7 +785,7 @@
                         DefaultValue = element.DefaultValue ?? ((item.MinOccurs >= 1.0m && !(item.XmlParent is XmlSchemaChoice)) ? element.FixedValue : null),
                         FixedValue = element.FixedValue,
                         Form = element.Form == XmlSchemaForm.None ? element.GetSchema().ElementFormDefault : element.Form,
-                        XmlNamespace = !string.IsNullOrEmpty(effectiveElement.QualifiedName.Namespace) && effectiveElement.QualifiedName.Namespace != typeModel.XmlSchemaName.Namespace 
+                        XmlNamespace = !string.IsNullOrEmpty(effectiveElement.QualifiedName.Namespace) && effectiveElement.QualifiedName.Namespace != typeModel.XmlSchemaName.Namespace
                             ? effectiveElement.QualifiedName.Namespace : null,
                         XmlParticle = item.XmlParticle,
                         XmlParent = item.XmlParent,
@@ -826,7 +822,7 @@
                             }
 
                             var groupItems = GetElements(groupRef.Particle);
-                            var groupProperties = CreatePropertiesForElements(source, typeModel, item.XmlParticle, groupItems, order).ToList();
+                            var groupProperties = CreatePropertiesForElements(source, typeModel, item.XmlParticle, groupItems, order: order).ToList();
                             if (_configuration.EmitOrder)
                             {
                                 order += groupProperties.Count;
@@ -907,7 +903,7 @@
                     }
                     else
                     {
-                        yield return new MinMaxLengthRestrictionModel(_configuration) { Min = value, Max = value };  
+                        yield return new MinMaxLengthRestrictionModel(_configuration) { Min = value, Max = value };
                     }
                 }
 
